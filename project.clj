(defproject mvxcvi/clj-pgp "0.9.1-SNAPSHOT"
  :description "Wrapper for the Bouncy Castle OpenPGP library"
  :url "https://github.com/greglook/clj-pgp"
  :license {:name "Public Domain"
            :url "http://unlicense.org/"}

  :aliases
  {"doc-lit" ["marg" "--multi" "--dir" "doc/marginalia"]
   "coverage" ["with-profile" "+coverage" "cloverage"]
   "fuzz" ["with-profile" "+tool" "run" "-m" "clj-pgp.tool.fuzz"]}

  :deploy-branches ["master"]
  :pedantic? :abort

  :dependencies
<<<<<<< HEAD
  [[org.clojure/clojure "1.9.0" :scope "provided"]
=======
  [[org.clojure/clojure "1.10.0" :scope "provided"]
>>>>>>> 1058ab20
   [org.bouncycastle/bcpg-jdk15on "1.61"]
   [org.bouncycastle/bcprov-jdk15on "1.61"]
   [byte-streams "0.2.4"]]

  :hiera
  {:cluster-depth 1}

  :codox
  {:metadata {:doc/format :markdown}
   :exclude #{clj-pgp.tags clj-pgp.util}
   :source-uri "https://github.com/greglook/clj-pgp/blob/master/"
   :output-path "target/doc/api"}

  :profiles
  {:dev
   {:dependencies [[org.clojure/test.check "0.9.0"]]}

   :repl
   {:source-paths ["dev"]
    :dependencies [[org.clojure/tools.namespace "0.2.11"]]}

   :coverage
   {:plugins [[lein-cloverage "1.1.0"]]}

   :tool
   {:source-paths ["tool"]
    :dependencies [[mvxcvi/puget "1.1.0"]]
    :jvm-opts []}})<|MERGE_RESOLUTION|>--- conflicted
+++ resolved
@@ -13,11 +13,7 @@
   :pedantic? :abort
 
   :dependencies
-<<<<<<< HEAD
-  [[org.clojure/clojure "1.9.0" :scope "provided"]
-=======
   [[org.clojure/clojure "1.10.0" :scope "provided"]
->>>>>>> 1058ab20
    [org.bouncycastle/bcpg-jdk15on "1.61"]
    [org.bouncycastle/bcprov-jdk15on "1.61"]
    [byte-streams "0.2.4"]]
